--- conflicted
+++ resolved
@@ -111,15 +111,9 @@
             return current
         # If we are making a new loop, opportunistically we can check
         # if we can remove any non-running event loops.
-<<<<<<< HEAD
-        # for other_loop in self._engine.keys():
-        #    if not other_loop.is_running():
-        #        del self._engine[other_loop]
-=======
         for other_loop in list(self._engine.keys()):
             if not other_loop.is_running():
                 del self._engine[other_loop]
->>>>>>> a350fae6
         self._engine[loop] = create_async_engine(self.config.url())
         return self._engine[loop]
 
