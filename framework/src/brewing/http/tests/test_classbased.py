"""Class based viewset tests"""

from typing import Annotated
from http import HTTPMethod
from brewing.http import ViewSet, ViewsetOptions, status, self
from brewing.http.path import DeferredDecoratorCall
<<<<<<< HEAD
from brewing.http.tests.helpers import SomeData, new_client
=======
from brewing.http.testing import new_client
from brewing.http.tests.helpers import SomeData
>>>>>>> 087e122f
from fastapi import APIRouter, Depends, HTTPException


class ItemViewSet(ViewSet[ViewsetOptions]):
    def __init__(
        self,
        options: ViewsetOptions,
        router: APIRouter | None = None,
    ):
        super().__init__(options, router)
        # We make a rudimentary database being a simple dict
        self._db: dict[int, SomeData] = {}
        # And 2 more databases to track what has been deleted and replaced.
        self._deleted: dict[int, list[SomeData]] = {}
        self._replaced: dict[int, list[SomeData]] = {}

    @self.GET()
    def list_items(self) -> list[SomeData]:
        """List all the items."""
        return list(self._db.values())

    @self.POST(status_code=status.HTTP_201_CREATED)
    def create_item(self, item: SomeData) -> SomeData:
        """Create an item."""
        try:
            id = sorted(self._db.keys())[-1] + 1  # Find next key
        except IndexError:  # When nothing in the db, the above raised IndexError
            id = 1
        self._db[id] = item
        print(sorted(self._db.keys()))
        return item

    item_id = self("{item_id}")

    @item_id.DEPENDS()
    def item(self, item_id: int) -> SomeData:
        try:
            return self._db[item_id]
        except KeyError as error:
            raise HTTPException(
                detail=f"no item found with {item_id=}",
                status_code=status.HTTP_404_NOT_FOUND,
            ) from error

    @item_id.GET()
    def get_item(self, item: Annotated[SomeData, Depends(item)]):
        return item

    @item_id.PUT()
    def update_item(
        self,
        item_id: int,
        current_item: Annotated[SomeData, Depends(item)],
        item: SomeData,
    ):
        if not self._replaced.get(item_id):
            self._replaced[item_id] = []
        self._replaced[item_id].append(current_item)
        self._db[item_id] = item
        return item

    @item_id.DELETE()
    def delete_item(self, item_id: int, item: Annotated[SomeData, Depends(item)]):
        if not self._deleted.get(item_id):
            self._deleted[item_id] = []
        self._deleted[item_id].append(item)
        del self._db[item_id]


def test_deferred_annotations():
    assert ItemViewSet.item_id.path == "/{item_id}"
    assert ItemViewSet.list_items._deferred_decorations == [  # type: ignore[reportFunctionMemberAccess]
        DeferredDecoratorCall(self, HTTPMethod.GET, args=(), kwargs={})
    ]
    assert ItemViewSet.create_item._deferred_decorations == [  # type: ignore[reportFunctionMemberAccess]
        DeferredDecoratorCall(
            self, HTTPMethod.POST, args=(), kwargs={"status_code": 201}
        )
    ]
    assert ItemViewSet.get_item._deferred_decorations == [  # type: ignore[reportFunctionMemberAccess]
        DeferredDecoratorCall(ItemViewSet.item_id, HTTPMethod.GET, args=(), kwargs={})
    ]
    assert ItemViewSet.update_item._deferred_decorations == [  # type: ignore[reportFunctionMemberAccess]
        DeferredDecoratorCall(ItemViewSet.item_id, HTTPMethod.PUT, args=(), kwargs={})
    ]
    assert ItemViewSet.delete_item._deferred_decorations == [  # type: ignore[reportFunctionMemberAccess]
        DeferredDecoratorCall(
            ItemViewSet.item_id, HTTPMethod.DELETE, args=(), kwargs={}
        )
    ]


def test_post_create_items():
    """Test the api root endponts - list and create."""
    client = new_client(ItemViewSet(ViewsetOptions()))
    list_result = client.get("/")
    assert list_result.status_code == status.HTTP_200_OK, list_result.json()
    assert list_result.json() == []
    data = SomeData(something=[1], data="bar")
    create_result = client.post("/", json=data.model_dump(mode="json"))
    assert create_result.status_code == status.HTTP_201_CREATED
    assert SomeData.model_validate(create_result.json()) == data
    list_result2 = client.get("/")
    assert len(list_result2.json()) == 1


def test_get_update_delete():
    """Test the endpoints that involve the instance_id and hence the dependency"""
    client = new_client(ItemViewSet(ViewsetOptions()))
    initial_get = client.get("/1")
    assert initial_get.status_code == status.HTTP_404_NOT_FOUND

    data = SomeData(something=[1], data="bar")
    create_result = client.post("/", json=data.model_dump(mode="json"))
    assert create_result.status_code == status.HTTP_201_CREATED

    second_get = client.get("/1")
    assert second_get.status_code == status.HTTP_200_OK
    assert SomeData.model_validate(second_get.json()) == data


def test_self_refers_to_correct_viewset():
    """Re-using a method via subclassing (or some other reference to another class) can cause in-place modifications.

    Make sure that "self" parameter of methods behaves as would be expected, as it seems that getting this wrong *could*
    lead to the dependency on the wrong viewset.
    """

    class VS1(ViewSet[ViewsetOptions]):
        value = "v1"

        @self.GET()
        def read_value(self):
            return self.value

    class VS2(VS1):
        value = "v2"

    assert new_client(VS1(ViewsetOptions())).get("/").text == '"v1"'
    assert new_client(VS2(ViewsetOptions())).get("/").text == '"v2"'


def test_fastapi_style_dependencies():
    """Test in-class fastapi-style dependency handling

    This needs our own logic, because we (may) conceptually need
    to rewrite the annotation to work with the instantiated class instance.
    """

    class VS(ViewSet[ViewsetOptions()]):
        def dep1(self):
            return "dep1"

        def dep2(self, dep1: Annotated[str, Depends(dep1)]):
            return dep1 + "dep2"

        def dep3(self, dep2: Annotated[str, Depends(dep2)]):
            return dep2 + "dep3"

        @self.GET()
        def read_value(self, dep3: Annotated[str, Depends(dep3)]):
            return dep3

    assert new_client(VS(ViewsetOptions())).get("/").text == '"dep1dep2dep3"'


if __name__ == "__main__":  # pragma: no cover
    # Can run this file as a script to debug.
    import uvicorn
    from brewing.http import BrewingHTTP

    app = BrewingHTTP()
    app.include_viewset(ItemViewSet(ViewsetOptions()))
    uvicorn.run(app)<|MERGE_RESOLUTION|>--- conflicted
+++ resolved
@@ -4,12 +4,8 @@
 from http import HTTPMethod
 from brewing.http import ViewSet, ViewsetOptions, status, self
 from brewing.http.path import DeferredDecoratorCall
-<<<<<<< HEAD
-from brewing.http.tests.helpers import SomeData, new_client
-=======
 from brewing.http.testing import new_client
 from brewing.http.tests.helpers import SomeData
->>>>>>> 087e122f
 from fastapi import APIRouter, Depends, HTTPException
 
 
