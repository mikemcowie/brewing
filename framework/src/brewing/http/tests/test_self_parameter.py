"""Test use of the first parameter.

Handling this paramater is the basis of class based views
but also can be used for functional views.
"""

from dataclasses import dataclass, field
<<<<<<< HEAD
from .helpers import new_client
=======
from ..testing import new_client
>>>>>>> 087e122f

from brewing.http import ViewSet, status, ViewsetOptions


## Setup - we'll construct a subclass of viewset.
# we won't have any class-based endpoints, but
# the subclass will have a couple of extra attributes.
# the first parameter of a functional endpoint, if untyped
# or typed as the tyype of the ViewSet, will be adapted via fastapi depends mechanism
# to be passed.
@dataclass
class CluckingViewsetOptions(ViewsetOptions):
    sound: str = field(kw_only=True)


class CluckingViewSet(ViewSet[CluckingViewsetOptions]):
    pass


def test_untyped_first_parameter():
    vs1 = CluckingViewSet(CluckingViewsetOptions(sound="cluck"))

    @vs1.GET()
    def make_sound(self, *, shout: bool = False) -> str:  # type: ignore
        assert isinstance(self, CluckingViewSet)
        sound: str = self.viewset_options.sound
        if shout:
            sound = sound.upper()
        return sound

    client = new_client(vs1)
    result = client.get("/")
    assert result.status_code == status.HTTP_200_OK, result.text
    assert result.text == '"cluck"'
    result = client.get("/?shout=1")
    assert result.status_code == status.HTTP_200_OK, result.text
    assert result.text == '"CLUCK"'


def test_viewset_typed_first_parameter():
    vs1 = CluckingViewSet(CluckingViewsetOptions(sound="cluck"))

    @vs1.GET()
    def make_sound(self: CluckingViewSet, *, shout: bool = False) -> str:  # type: ignore
        sound = self.viewset_options.sound
        if shout:
            sound = sound.upper()
        return sound

    client = new_client(vs1)
    result = client.get("/")
    assert result.status_code == status.HTTP_200_OK, result.text
    assert result.text == '"cluck"'
    result = client.get("/?shout=1")
    assert result.status_code == status.HTTP_200_OK, result.text
    assert result.text == '"CLUCK"'<|MERGE_RESOLUTION|>--- conflicted
+++ resolved
@@ -5,11 +5,7 @@
 """
 
 from dataclasses import dataclass, field
-<<<<<<< HEAD
-from .helpers import new_client
-=======
 from ..testing import new_client
->>>>>>> 087e122f
 
 from brewing.http import ViewSet, status, ViewsetOptions
 
