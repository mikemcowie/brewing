"""brewing: An applicaton development framework and toolkit."""

from brewing.cli import CLI, CLIOptions
<<<<<<< HEAD
from brewing.main import BrewingOptions
from brewing.main import Brewing
=======
from brewing.app import BrewingOptions
from brewing.app import Brewing
>>>>>>> 5e8e89c6

__all__ = ["CLI", "CLIOptions", "BrewingOptions", "Brewing"]<|MERGE_RESOLUTION|>--- conflicted
+++ resolved
@@ -1,12 +1,7 @@
 """brewing: An applicaton development framework and toolkit."""
 
 from brewing.cli import CLI, CLIOptions
-<<<<<<< HEAD
-from brewing.main import BrewingOptions
-from brewing.main import Brewing
-=======
 from brewing.app import BrewingOptions
 from brewing.app import Brewing
->>>>>>> 5e8e89c6
 
 __all__ = ["CLI", "CLIOptions", "BrewingOptions", "Brewing"]