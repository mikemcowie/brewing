--- conflicted
+++ resolved
@@ -105,12 +105,6 @@
     # without being closed, evaluated ignorable in tests.
     "ignore:.*Exception ignored while calling deallocator.*",
     "ignore:.*Exception ignored while finalizing socket.*",
-<<<<<<< HEAD
-=======
-    "ignore::ResourceWarning",
-    "ignore:.*Event loop is closed.*",
-    "ignore::pytest.PytestUnraisableExceptionWarning"
->>>>>>> a350fae6
 ]
 python_files = [
     "test_*.py",
